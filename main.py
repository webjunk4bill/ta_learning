# main.py
import argparse
import yaml
from rich.console import Console
from core.dataloader import load_data, resample_df
from core.methods.mean_reversion import analyze
from core.methods.multi_mean_reversion import (
    trend_analyze,
    zone_analyze,
    trigger,
    multi_tf_filter,
)
from core.visualizer import plot_signals, plot_multi_tf
<<<<<<< HEAD
from core.logger import init_logger
from loguru import logger

console = Console()
=======
from core.backtest import backtest_signals
>>>>>>> c4a2303e

def parse_args():
    parser = argparse.ArgumentParser(description="Technical Analysis Learning CLI")
    parser.add_argument(
        "--config", "-c",
        help="YAML config file (default: config.yaml)",
        default="config.yaml",
    )
    return parser.parse_args()

def main():
    init_logger()
    console.print("[bold green]Starting analysis...[/bold green]")
    args = parse_args()
    # Load configuration
    with open(args.config, "r") as f:
        cfg = yaml.safe_load(f)
    logger.info("Loaded config from {}", args.config)
    gen = cfg["general"]
    stf = cfg["single_tf"]
    mtf = cfg["multi_tf"]

    # Load and optionally filter data
    logger.info("Loading data range {start} to {end}", start=gen["start_date"], end=gen["end_date"])
    raw_df = load_data(gen["file"])
    raw_df = raw_df.loc[gen["start_date"] : gen["end_date"]]

    if gen.get("multi_tf"):
        logger.info("Running multi-timeframe analysis")
        # Multi-timeframe pipeline
        daily_df  = resample_df(raw_df, "1D")
        hourly_df = resample_df(raw_df, "1H")
        m15_df    = resample_df(raw_df, "15T")

        daily_df  = trend_analyze(daily_df, sma_window=mtf["trend_sma_window"])
        hourly_df = zone_analyze(
            hourly_df,
            rsi_window=mtf["zone_rsi_window"],
            rsi_oversold=mtf["zone_oversold"],
            rsi_overbought=mtf["zone_overbought"],
            bb_window=mtf["bb_window"],
            bb_sigma=mtf["bb_sigma"],
        )
        m15_df    = trigger(m15_df)
        m15_df    = multi_tf_filter(m15_df, hourly_df, daily_df)
        equity = backtest_signals(m15_df)
        plot_multi_tf(daily_df, hourly_df, m15_df, equity=equity, symbol=gen["symbol"])

    else:
        logger.info("Running single-timeframe analysis")
        # Single-timeframe loop
        for tf in stf["timeframes"]:
            logger.debug(f"Processing timeframe {tf}")
            df_tf = resample_df(raw_df, tf)
            result = analyze(
                df_tf,
                sma_window=stf["sma_window"],
                rsi_window=stf["rsi_window"],
                oversold=stf["oversold"],
                overbought=stf["overbought"],
            )
            plot_signals(result, symbol=gen["symbol"], timeframe=tf)

    logger.success("Analysis complete")

if __name__ == "__main__":
    main()<|MERGE_RESOLUTION|>--- conflicted
+++ resolved
@@ -11,14 +11,11 @@
     multi_tf_filter,
 )
 from core.visualizer import plot_signals, plot_multi_tf
-<<<<<<< HEAD
 from core.logger import init_logger
 from loguru import logger
+from core.backtest import backtest_signals
 
 console = Console()
-=======
-from core.backtest import backtest_signals
->>>>>>> c4a2303e
 
 def parse_args():
     parser = argparse.ArgumentParser(description="Technical Analysis Learning CLI")
